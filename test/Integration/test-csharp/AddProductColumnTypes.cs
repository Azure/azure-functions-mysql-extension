--- conflicted
+++ resolved
@@ -32,13 +32,8 @@
                 TinyIntType = 1,
                 FloatType = 1.2,
                 RealType = 1.2f,
-<<<<<<< HEAD
-                DateType = DateOnly.FromDateTime(DateTime.Now),
-                DatetimeType = DateTime.Now,
-=======
                 DateType = DateTime.UtcNow.ToString("yyyy-MM-dd", CultureInfo.CreateSpecificCulture("en-US")),
                 DatetimeType = DateTime.UtcNow.ToString("yyyy-MM-dd HH:mm:ss", CultureInfo.CreateSpecificCulture("en-US")),
->>>>>>> 1a3b572b
                 TimeType = DateTime.Now.TimeOfDay,
                 CharType = "test",
                 VarcharType = "test",
